/**
 * This file is part of muCommander, http://www.mucommander.com
 * Copyright (C) 2002-2010 Maxence Bernard
 *
 * muCommander is free software; you can redistribute it and/or modify
 * it under the terms of the GNU Lesser General Public License as published by
 * the Free Software Foundation, either version 3 of the License, or
 * (at your option) any later version.
 *
 * muCommander is distributed in the hope that it will be useful,
 * but WITHOUT ANY WARRANTY; without even the implied warranty of
 * MERCHANTABILITY or FITNESS FOR A PARTICULAR PURPOSE.  See the
 * GNU Lesser General Public License for more details.
 *
 * You should have received a copy of the GNU Lesser General Public License
 * along with this program.  If not, see <http://www.gnu.org/licenses/>.
 */

package com.mucommander.commons.conf;

import org.testng.annotations.DataProvider;
import org.testng.annotations.Test;

import java.util.*;

/**
 * A test case for the {@link Configuration} class.
 * @author Nicolas Rinaudo
 */
public class ConfigurationSectionTest {
    // - removeVariable tests -------------------------------------------------------------------------------------------
    // -----------------------------------------------------------------------------------------------------------------
    /**
     * Provides test cases for {@link #testRemoveVariable(String)}.
     * @return test cases for {@link #testRemoveVariable(String)}.
     */
    @DataProvider(name = "removeVariable")
    public Iterator<Object[]> removeVariableCases() {
<<<<<<< HEAD
        List<Object[]> data = new ArrayList<>();
=======
        List<Object[]> data = new ArrayList<Object[]>();
>>>>>>> 4434d154

        data.add(new Object[] {"value"});
        data.add(new Object[] {""});
        data.add(new Object[] {null});

        return data.iterator();
    }

    /**
     * Tests the {@link ConfigurationSection#removeVariable(String)} method.
     * @param value value to which the variable should be set before being removed.
     */
    @Test(dataProvider = "setVariable")
    public void testRemoveVariable(String value) {
        ConfigurationSection section = new ConfigurationSection();

        assert section.setVariable("var", value);
        assertVariable(section, "var", value);

        assert value == null ? section.removeVariable("var") == null : section.removeVariable("var").equals(value);
    }



    // - setVariable tests ---------------------------------------------------------------------------------------------
    // -----------------------------------------------------------------------------------------------------------------
    /**
     * Provides test cases for {@link #testSetVariable(String, String, boolean)}.
     * @return test cases for {@link #testSetVariable(String, String, boolean)}.
     */
    @DataProvider(name = "setVariable")
    public Iterator<Object[]> setVariableCases() {
<<<<<<< HEAD
        List<Object[]> data = new ArrayList<>();
=======
        List<Object[]> data = new ArrayList<Object[]>();
>>>>>>> 4434d154

        data.add(new Object[] {"value", "other", true});
        data.add(new Object[] {"value", "value", false});

        data.add(new Object[] {"value", null, true});
        data.add(new Object[] {"value", "",   true});

        return data.iterator();
    }

    /**
     * Makes sure that the specified variable has the specified value.
     * @param section section in which the variable to test is located.
     * @param var     name of the variable to test.
     * @param value   expected variable value.
     */
    private void assertVariable(ConfigurationSection section, String var, String value) {
        if(value == null || value.isEmpty())
            assert section.getVariable(var) == null: "Expected null but found " + section.getVariable(var);
        else {
            assert section.getVariable(var).equals(value): "Expected " + value + " but found " + section.getVariable(var);
        }
    }

    /**
     * Tests the {@link ConfigurationSection#setVariable(String, String)} method.
     * @param first    first value to which the test variable should be set.
     * @param second   second value to which the test variable should be set.
     * @param expected expected return value of the second call to
     *                 {@link ConfigurationSection#setVariable(String, String)}.
     */
    @Test(dataProvider = "setVariable")
    public void testSetVariable(String first, String second, boolean expected) {
        ConfigurationSection section = new ConfigurationSection();

        assert section.setVariable("var", first);
        assertVariable(section, "var", first);

        assert expected == section.setVariable("var", second);
        assertVariable(section, "var", second);
    }



    // - variableNames test --------------------------------------------------------------------------------------------
    // -----------------------------------------------------------------------------------------------------------------
    /**
     * Utility method for {@link #testVariableNames()}.
     * @param section section to explore.
     * @param count   number of expected variable names.
     */
    private void assertVariableNames(ConfigurationSection section, int count) {
        // No expected variables, make sure that the section reflects that.
        if(count == 0) {
            assert !section.hasVariables();
            assert section.isEmpty();
            assert section.variableNames().isEmpty();
        }

        // Makes sure that the section contains exactly var1, var2..., var<count>.
        // We have to go through a set here: the order in which we'll iterate over the variable names is unreliable.
        else {
            assert section.hasVariables();
            assert !section.isEmpty();

            // Populates a set will all the expected variable names.
            Set<String> expectedNames = new HashSet<>(count);
            for(int i = 0; i < count; i++)
                expectedNames.add("var" + i);

            // Makes sure that we can remove all of the section's variables, and that none remains afterward.
            Set<String> names = section.variableNames();
            for (String name : names) {
                assert expectedNames.remove(name);
            }
            assert expectedNames.isEmpty();
        }
    }

    /**
     * Tests the {@link ConfigurationSection#variableNames()} method.
     */
    @Test
    public void testVariableNames() {
        ConfigurationSection section = new ConfigurationSection();

        // create 10 variables.
        for(int i = 0; i < 10; i++)
            section.setVariable("var" + i, "value");

        assertVariableNames(section, 10);

        section.setVariable("var9", "");
        assertVariableNames(section, 9);

        section.setVariable("var8", null);
        assertVariableNames(section, 8);

        section.removeVariable("var7");
        assertVariableNames(section, 7);


        for(int i = 0; i < 7; i++)
            section.removeVariable("var" + i);
        assertVariableNames(section, 0);
    }


    // - Helper tests --------------------------------------------------------------------------------------------------
    // -----------------------------------------------------------------------------------------------------------------
    /**
     * Tests the list value helpers.
     */
    @Test
    public void testLists() {
        ValueList list = new ValueList("1,2,3,4", ",");
        assert ConfigurationSection.getListValue("1,2,3,4", ",").equals(list);
        assert ConfigurationSection.getValue(list, ",").equals("1,2,3,4");
    }

    /**
     * Tests the long value helpers.
     */
    @Test
    public void testLongs() {
        for(long i = 0; i < 10; i++) {
            assert ConfigurationSection.getLongValue(Long.toString(i)) == i;
            assert ConfigurationSection.getValue(i).equals(Long.toString(i));
        }

        assert ConfigurationSection.getLongValue(null) == 0;
    }

    /**
     * Tests the integer value helpers.
     */
    @Test
    public void testIntegers() {
        for(int i = 0; i < 10; i++) {
            assert ConfigurationSection.getIntegerValue(Integer.toString(i)) == i;
            assert ConfigurationSection.getValue(i).equals(Integer.toString(i));
        }

        assert ConfigurationSection.getIntegerValue(null) == 0;
    }
    
    /**
     * Tests the double value helpers.
     */
    @Test
    public void testDoubles() {
        for(int i = 0; i < 10; i++) {
            assert ConfigurationSection.getDoubleValue(i + ".5") == (i + 0.5d);
            assert ConfigurationSection.getValue((i + 0.5d)).equals(i + ".5");
        }

        assert ConfigurationSection.getDoubleValue(null) == 0f;
    }

    /**
     * Tests the float value helpers.
     */
    @Test
    public void testFloats() {
        for(int i = 0; i < 10; i++) {
            assert ConfigurationSection.getFloatValue(i + ".5") == (i + 0.5f);
            assert ConfigurationSection.getValue((i + 0.5f)).equals(i + ".5");
        }

        assert ConfigurationSection.getFloatValue(null) == 0f;
    }

    /**
     * Tests the boolean value helpers.
     */
    @Test
    public void testBooleans() {
        assert ConfigurationSection.getBooleanValue("true");
        assert ConfigurationSection.getValue(true).equals("true");

        assert !ConfigurationSection.getBooleanValue("false");
        assert !ConfigurationSection.getBooleanValue("!@#");
        assert !ConfigurationSection.getBooleanValue("");
        assert ConfigurationSection.getValue(false).equals("false");

        assert !ConfigurationSection.getBooleanValue(null);
    }



    // - Section test --------------------------------------------------------------------------------------------------
    // -----------------------------------------------------------------------------------------------------------------
    /**
     * Tests various section related method.
     */
    @Test
    public void testSections() {
        ConfigurationSection section = new ConfigurationSection();

        // Makes sure we can add a section.
        ConfigurationSection buffer = section.addSection("sect");
        assert buffer != null;
        assert section.hasSections();

        // Makes sure that adding the same section twice yields the same instance.
        assert section.addSection("sect") == buffer;
        assert section.hasSections();

        // Makes sure we can remove a section by name.
        assert section.removeSection("sect") == buffer;
        assert section.getSection("sect") == null;
        assert !section.hasSections();

        // Makes sure we can remove a section by value.
        buffer = section.addSection("sect");
        assert section.removeSection(buffer);
        assert buffer.getSection("sect") == null;
        assert !section.hasSections();
        assert !section.removeSection(buffer);
    }

    /**
     * Utility method for {@link #testSectionNames()}.
     * @param section section to explore.
     * @param count   number of expected section names.
     */
    private void assertSectionNames(ConfigurationSection section, int count) {
        // No expected variables, make sure that the section reflects that.
        if(count == 0) {
            assert !section.hasSections();
            assert section.isEmpty();
            assert section.sectionNames().isEmpty();
        }

        // Makes sure that the section contains exactly sect1, sect2..., sect<count>.
        // We have to go through a set here: the order in which we'll iterate over the variable names is unreliable.
        else {
            assert section.hasSections();
            assert !section.isEmpty();

            // Populates a set will all the expected variable names.
<<<<<<< HEAD
            Set<String> expectedNames = new HashSet<>(count);
=======
            Set<String> expectedNames = new HashSet<String>(count);
>>>>>>> 4434d154
            for(int i = 0; i < count; i++)
                expectedNames.add("sect" + i);

            // Makes sure that we can remove all of the section's sub-sections, and that none remains afterward.
            Set<String> names = section.sectionNames();
            for (String name : names) {
                assert expectedNames.remove(name);
            }

            assert expectedNames.isEmpty();
        }
    }

    @Test
    public void testSectionNames() {
        ConfigurationSection section = new ConfigurationSection();

        // create 10 variables.
        ConfigurationSection buffer = null;
        for(int i = 0; i < 10; i++)
            buffer = section.addSection("sect" + i);
        assertSectionNames(section, 10);

        // Removes the last section by value, makes sure we're in a coherent state.
        assert section.removeSection(buffer);
        assertSectionNames(section, 9);

        // Removes the last section by name, makes sure we're in a coherent state.
        assert section.removeSection("sect8") != null;
        assertSectionNames(section, 8);

        for(int i = 0; i < 8; i++)
            assert section.removeSection("sect" + i) != null;
        assertSectionNames(section, 0);
    }
}<|MERGE_RESOLUTION|>--- conflicted
+++ resolved
@@ -1,362 +1,352 @@
-/**
- * This file is part of muCommander, http://www.mucommander.com
- * Copyright (C) 2002-2010 Maxence Bernard
- *
- * muCommander is free software; you can redistribute it and/or modify
- * it under the terms of the GNU Lesser General Public License as published by
- * the Free Software Foundation, either version 3 of the License, or
- * (at your option) any later version.
- *
- * muCommander is distributed in the hope that it will be useful,
- * but WITHOUT ANY WARRANTY; without even the implied warranty of
- * MERCHANTABILITY or FITNESS FOR A PARTICULAR PURPOSE.  See the
- * GNU Lesser General Public License for more details.
- *
- * You should have received a copy of the GNU Lesser General Public License
- * along with this program.  If not, see <http://www.gnu.org/licenses/>.
- */
-
-package com.mucommander.commons.conf;
-
-import org.testng.annotations.DataProvider;
-import org.testng.annotations.Test;
-
-import java.util.*;
-
-/**
- * A test case for the {@link Configuration} class.
- * @author Nicolas Rinaudo
- */
-public class ConfigurationSectionTest {
-    // - removeVariable tests -------------------------------------------------------------------------------------------
-    // -----------------------------------------------------------------------------------------------------------------
-    /**
-     * Provides test cases for {@link #testRemoveVariable(String)}.
-     * @return test cases for {@link #testRemoveVariable(String)}.
-     */
-    @DataProvider(name = "removeVariable")
-    public Iterator<Object[]> removeVariableCases() {
-<<<<<<< HEAD
-        List<Object[]> data = new ArrayList<>();
-=======
-        List<Object[]> data = new ArrayList<Object[]>();
->>>>>>> 4434d154
-
-        data.add(new Object[] {"value"});
-        data.add(new Object[] {""});
-        data.add(new Object[] {null});
-
-        return data.iterator();
-    }
-
-    /**
-     * Tests the {@link ConfigurationSection#removeVariable(String)} method.
-     * @param value value to which the variable should be set before being removed.
-     */
-    @Test(dataProvider = "setVariable")
-    public void testRemoveVariable(String value) {
-        ConfigurationSection section = new ConfigurationSection();
-
-        assert section.setVariable("var", value);
-        assertVariable(section, "var", value);
-
-        assert value == null ? section.removeVariable("var") == null : section.removeVariable("var").equals(value);
-    }
-
-
-
-    // - setVariable tests ---------------------------------------------------------------------------------------------
-    // -----------------------------------------------------------------------------------------------------------------
-    /**
-     * Provides test cases for {@link #testSetVariable(String, String, boolean)}.
-     * @return test cases for {@link #testSetVariable(String, String, boolean)}.
-     */
-    @DataProvider(name = "setVariable")
-    public Iterator<Object[]> setVariableCases() {
-<<<<<<< HEAD
-        List<Object[]> data = new ArrayList<>();
-=======
-        List<Object[]> data = new ArrayList<Object[]>();
->>>>>>> 4434d154
-
-        data.add(new Object[] {"value", "other", true});
-        data.add(new Object[] {"value", "value", false});
-
-        data.add(new Object[] {"value", null, true});
-        data.add(new Object[] {"value", "",   true});
-
-        return data.iterator();
-    }
-
-    /**
-     * Makes sure that the specified variable has the specified value.
-     * @param section section in which the variable to test is located.
-     * @param var     name of the variable to test.
-     * @param value   expected variable value.
-     */
-    private void assertVariable(ConfigurationSection section, String var, String value) {
-        if(value == null || value.isEmpty())
-            assert section.getVariable(var) == null: "Expected null but found " + section.getVariable(var);
-        else {
-            assert section.getVariable(var).equals(value): "Expected " + value + " but found " + section.getVariable(var);
-        }
-    }
-
-    /**
-     * Tests the {@link ConfigurationSection#setVariable(String, String)} method.
-     * @param first    first value to which the test variable should be set.
-     * @param second   second value to which the test variable should be set.
-     * @param expected expected return value of the second call to
-     *                 {@link ConfigurationSection#setVariable(String, String)}.
-     */
-    @Test(dataProvider = "setVariable")
-    public void testSetVariable(String first, String second, boolean expected) {
-        ConfigurationSection section = new ConfigurationSection();
-
-        assert section.setVariable("var", first);
-        assertVariable(section, "var", first);
-
-        assert expected == section.setVariable("var", second);
-        assertVariable(section, "var", second);
-    }
-
-
-
-    // - variableNames test --------------------------------------------------------------------------------------------
-    // -----------------------------------------------------------------------------------------------------------------
-    /**
-     * Utility method for {@link #testVariableNames()}.
-     * @param section section to explore.
-     * @param count   number of expected variable names.
-     */
-    private void assertVariableNames(ConfigurationSection section, int count) {
-        // No expected variables, make sure that the section reflects that.
-        if(count == 0) {
-            assert !section.hasVariables();
-            assert section.isEmpty();
-            assert section.variableNames().isEmpty();
-        }
-
-        // Makes sure that the section contains exactly var1, var2..., var<count>.
-        // We have to go through a set here: the order in which we'll iterate over the variable names is unreliable.
-        else {
-            assert section.hasVariables();
-            assert !section.isEmpty();
-
-            // Populates a set will all the expected variable names.
-            Set<String> expectedNames = new HashSet<>(count);
-            for(int i = 0; i < count; i++)
-                expectedNames.add("var" + i);
-
-            // Makes sure that we can remove all of the section's variables, and that none remains afterward.
-            Set<String> names = section.variableNames();
-            for (String name : names) {
-                assert expectedNames.remove(name);
-            }
-            assert expectedNames.isEmpty();
-        }
-    }
-
-    /**
-     * Tests the {@link ConfigurationSection#variableNames()} method.
-     */
-    @Test
-    public void testVariableNames() {
-        ConfigurationSection section = new ConfigurationSection();
-
-        // create 10 variables.
-        for(int i = 0; i < 10; i++)
-            section.setVariable("var" + i, "value");
-
-        assertVariableNames(section, 10);
-
-        section.setVariable("var9", "");
-        assertVariableNames(section, 9);
-
-        section.setVariable("var8", null);
-        assertVariableNames(section, 8);
-
-        section.removeVariable("var7");
-        assertVariableNames(section, 7);
-
-
-        for(int i = 0; i < 7; i++)
-            section.removeVariable("var" + i);
-        assertVariableNames(section, 0);
-    }
-
-
-    // - Helper tests --------------------------------------------------------------------------------------------------
-    // -----------------------------------------------------------------------------------------------------------------
-    /**
-     * Tests the list value helpers.
-     */
-    @Test
-    public void testLists() {
-        ValueList list = new ValueList("1,2,3,4", ",");
-        assert ConfigurationSection.getListValue("1,2,3,4", ",").equals(list);
-        assert ConfigurationSection.getValue(list, ",").equals("1,2,3,4");
-    }
-
-    /**
-     * Tests the long value helpers.
-     */
-    @Test
-    public void testLongs() {
-        for(long i = 0; i < 10; i++) {
-            assert ConfigurationSection.getLongValue(Long.toString(i)) == i;
-            assert ConfigurationSection.getValue(i).equals(Long.toString(i));
-        }
-
-        assert ConfigurationSection.getLongValue(null) == 0;
-    }
-
-    /**
-     * Tests the integer value helpers.
-     */
-    @Test
-    public void testIntegers() {
-        for(int i = 0; i < 10; i++) {
-            assert ConfigurationSection.getIntegerValue(Integer.toString(i)) == i;
-            assert ConfigurationSection.getValue(i).equals(Integer.toString(i));
-        }
-
-        assert ConfigurationSection.getIntegerValue(null) == 0;
-    }
-    
-    /**
-     * Tests the double value helpers.
-     */
-    @Test
-    public void testDoubles() {
-        for(int i = 0; i < 10; i++) {
-            assert ConfigurationSection.getDoubleValue(i + ".5") == (i + 0.5d);
-            assert ConfigurationSection.getValue((i + 0.5d)).equals(i + ".5");
-        }
-
-        assert ConfigurationSection.getDoubleValue(null) == 0f;
-    }
-
-    /**
-     * Tests the float value helpers.
-     */
-    @Test
-    public void testFloats() {
-        for(int i = 0; i < 10; i++) {
-            assert ConfigurationSection.getFloatValue(i + ".5") == (i + 0.5f);
-            assert ConfigurationSection.getValue((i + 0.5f)).equals(i + ".5");
-        }
-
-        assert ConfigurationSection.getFloatValue(null) == 0f;
-    }
-
-    /**
-     * Tests the boolean value helpers.
-     */
-    @Test
-    public void testBooleans() {
-        assert ConfigurationSection.getBooleanValue("true");
-        assert ConfigurationSection.getValue(true).equals("true");
-
-        assert !ConfigurationSection.getBooleanValue("false");
-        assert !ConfigurationSection.getBooleanValue("!@#");
-        assert !ConfigurationSection.getBooleanValue("");
-        assert ConfigurationSection.getValue(false).equals("false");
-
-        assert !ConfigurationSection.getBooleanValue(null);
-    }
-
-
-
-    // - Section test --------------------------------------------------------------------------------------------------
-    // -----------------------------------------------------------------------------------------------------------------
-    /**
-     * Tests various section related method.
-     */
-    @Test
-    public void testSections() {
-        ConfigurationSection section = new ConfigurationSection();
-
-        // Makes sure we can add a section.
-        ConfigurationSection buffer = section.addSection("sect");
-        assert buffer != null;
-        assert section.hasSections();
-
-        // Makes sure that adding the same section twice yields the same instance.
-        assert section.addSection("sect") == buffer;
-        assert section.hasSections();
-
-        // Makes sure we can remove a section by name.
-        assert section.removeSection("sect") == buffer;
-        assert section.getSection("sect") == null;
-        assert !section.hasSections();
-
-        // Makes sure we can remove a section by value.
-        buffer = section.addSection("sect");
-        assert section.removeSection(buffer);
-        assert buffer.getSection("sect") == null;
-        assert !section.hasSections();
-        assert !section.removeSection(buffer);
-    }
-
-    /**
-     * Utility method for {@link #testSectionNames()}.
-     * @param section section to explore.
-     * @param count   number of expected section names.
-     */
-    private void assertSectionNames(ConfigurationSection section, int count) {
-        // No expected variables, make sure that the section reflects that.
-        if(count == 0) {
-            assert !section.hasSections();
-            assert section.isEmpty();
-            assert section.sectionNames().isEmpty();
-        }
-
-        // Makes sure that the section contains exactly sect1, sect2..., sect<count>.
-        // We have to go through a set here: the order in which we'll iterate over the variable names is unreliable.
-        else {
-            assert section.hasSections();
-            assert !section.isEmpty();
-
-            // Populates a set will all the expected variable names.
-<<<<<<< HEAD
-            Set<String> expectedNames = new HashSet<>(count);
-=======
-            Set<String> expectedNames = new HashSet<String>(count);
->>>>>>> 4434d154
-            for(int i = 0; i < count; i++)
-                expectedNames.add("sect" + i);
-
-            // Makes sure that we can remove all of the section's sub-sections, and that none remains afterward.
-            Set<String> names = section.sectionNames();
-            for (String name : names) {
-                assert expectedNames.remove(name);
-            }
-
-            assert expectedNames.isEmpty();
-        }
-    }
-
-    @Test
-    public void testSectionNames() {
-        ConfigurationSection section = new ConfigurationSection();
-
-        // create 10 variables.
-        ConfigurationSection buffer = null;
-        for(int i = 0; i < 10; i++)
-            buffer = section.addSection("sect" + i);
-        assertSectionNames(section, 10);
-
-        // Removes the last section by value, makes sure we're in a coherent state.
-        assert section.removeSection(buffer);
-        assertSectionNames(section, 9);
-
-        // Removes the last section by name, makes sure we're in a coherent state.
-        assert section.removeSection("sect8") != null;
-        assertSectionNames(section, 8);
-
-        for(int i = 0; i < 8; i++)
-            assert section.removeSection("sect" + i) != null;
-        assertSectionNames(section, 0);
-    }
-}+/**
+ * This file is part of muCommander, http://www.mucommander.com
+ * Copyright (C) 2002-2010 Maxence Bernard
+ *
+ * muCommander is free software; you can redistribute it and/or modify
+ * it under the terms of the GNU Lesser General Public License as published by
+ * the Free Software Foundation, either version 3 of the License, or
+ * (at your option) any later version.
+ *
+ * muCommander is distributed in the hope that it will be useful,
+ * but WITHOUT ANY WARRANTY; without even the implied warranty of
+ * MERCHANTABILITY or FITNESS FOR A PARTICULAR PURPOSE.  See the
+ * GNU Lesser General Public License for more details.
+ *
+ * You should have received a copy of the GNU Lesser General Public License
+ * along with this program.  If not, see <http://www.gnu.org/licenses/>.
+ */
+
+package com.mucommander.commons.conf;
+
+import org.testng.annotations.DataProvider;
+import org.testng.annotations.Test;
+
+import java.util.*;
+
+/**
+ * A test case for the {@link Configuration} class.
+ * @author Nicolas Rinaudo
+ */
+public class ConfigurationSectionTest {
+    // - removeVariable tests -------------------------------------------------------------------------------------------
+    // -----------------------------------------------------------------------------------------------------------------
+    /**
+     * Provides test cases for {@link #testRemoveVariable(String)}.
+     * @return test cases for {@link #testRemoveVariable(String)}.
+     */
+    @DataProvider(name = "removeVariable")
+    public Iterator<Object[]> removeVariableCases() {
+        List<Object[]> data = new ArrayList<>();
+
+        data.add(new Object[] {"value"});
+        data.add(new Object[] {""});
+        data.add(new Object[] {null});
+
+        return data.iterator();
+    }
+
+    /**
+     * Tests the {@link ConfigurationSection#removeVariable(String)} method.
+     * @param value value to which the variable should be set before being removed.
+     */
+    @Test(dataProvider = "setVariable")
+    public void testRemoveVariable(String value) {
+        ConfigurationSection section = new ConfigurationSection();
+
+        assert section.setVariable("var", value);
+        assertVariable(section, "var", value);
+
+        assert value == null ? section.removeVariable("var") == null : section.removeVariable("var").equals(value);
+    }
+
+
+
+    // - setVariable tests ---------------------------------------------------------------------------------------------
+    // -----------------------------------------------------------------------------------------------------------------
+    /**
+     * Provides test cases for {@link #testSetVariable(String, String, boolean)}.
+     * @return test cases for {@link #testSetVariable(String, String, boolean)}.
+     */
+    @DataProvider(name = "setVariable")
+    public Iterator<Object[]> setVariableCases() {
+        List<Object[]> data = new ArrayList<>();
+
+        data.add(new Object[] {"value", "other", true});
+        data.add(new Object[] {"value", "value", false});
+
+        data.add(new Object[] {"value", null, true});
+        data.add(new Object[] {"value", "",   true});
+
+        return data.iterator();
+    }
+
+    /**
+     * Makes sure that the specified variable has the specified value.
+     * @param section section in which the variable to test is located.
+     * @param var     name of the variable to test.
+     * @param value   expected variable value.
+     */
+    private void assertVariable(ConfigurationSection section, String var, String value) {
+        if(value == null || value.isEmpty())
+            assert section.getVariable(var) == null: "Expected null but found " + section.getVariable(var);
+        else {
+            assert section.getVariable(var).equals(value): "Expected " + value + " but found " + section.getVariable(var);
+        }
+    }
+
+    /**
+     * Tests the {@link ConfigurationSection#setVariable(String, String)} method.
+     * @param first    first value to which the test variable should be set.
+     * @param second   second value to which the test variable should be set.
+     * @param expected expected return value of the second call to
+     *                 {@link ConfigurationSection#setVariable(String, String)}.
+     */
+    @Test(dataProvider = "setVariable")
+    public void testSetVariable(String first, String second, boolean expected) {
+        ConfigurationSection section = new ConfigurationSection();
+
+        assert section.setVariable("var", first);
+        assertVariable(section, "var", first);
+
+        assert expected == section.setVariable("var", second);
+        assertVariable(section, "var", second);
+    }
+
+
+
+    // - variableNames test --------------------------------------------------------------------------------------------
+    // -----------------------------------------------------------------------------------------------------------------
+    /**
+     * Utility method for {@link #testVariableNames()}.
+     * @param section section to explore.
+     * @param count   number of expected variable names.
+     */
+    private void assertVariableNames(ConfigurationSection section, int count) {
+        // No expected variables, make sure that the section reflects that.
+        if(count == 0) {
+            assert !section.hasVariables();
+            assert section.isEmpty();
+            assert section.variableNames().isEmpty();
+        }
+
+        // Makes sure that the section contains exactly var1, var2..., var<count>.
+        // We have to go through a set here: the order in which we'll iterate over the variable names is unreliable.
+        else {
+            assert section.hasVariables();
+            assert !section.isEmpty();
+
+            // Populates a set will all the expected variable names.
+            Set<String> expectedNames = new HashSet<>(count);
+            for(int i = 0; i < count; i++)
+                expectedNames.add("var" + i);
+
+            // Makes sure that we can remove all of the section's variables, and that none remains afterward.
+            Set<String> names = section.variableNames();
+            for (String name : names) {
+                assert expectedNames.remove(name);
+            }
+            assert expectedNames.isEmpty();
+        }
+    }
+
+    /**
+     * Tests the {@link ConfigurationSection#variableNames()} method.
+     */
+    @Test
+    public void testVariableNames() {
+        ConfigurationSection section = new ConfigurationSection();
+
+        // create 10 variables.
+        for(int i = 0; i < 10; i++)
+            section.setVariable("var" + i, "value");
+
+        assertVariableNames(section, 10);
+
+        section.setVariable("var9", "");
+        assertVariableNames(section, 9);
+
+        section.setVariable("var8", null);
+        assertVariableNames(section, 8);
+
+        section.removeVariable("var7");
+        assertVariableNames(section, 7);
+
+
+        for(int i = 0; i < 7; i++)
+            section.removeVariable("var" + i);
+        assertVariableNames(section, 0);
+    }
+
+
+    // - Helper tests --------------------------------------------------------------------------------------------------
+    // -----------------------------------------------------------------------------------------------------------------
+    /**
+     * Tests the list value helpers.
+     */
+    @Test
+    public void testLists() {
+        ValueList list = new ValueList("1,2,3,4", ",");
+        assert ConfigurationSection.getListValue("1,2,3,4", ",").equals(list);
+        assert ConfigurationSection.getValue(list, ",").equals("1,2,3,4");
+    }
+
+    /**
+     * Tests the long value helpers.
+     */
+    @Test
+    public void testLongs() {
+        for(long i = 0; i < 10; i++) {
+            assert ConfigurationSection.getLongValue(Long.toString(i)) == i;
+            assert ConfigurationSection.getValue(i).equals(Long.toString(i));
+        }
+
+        assert ConfigurationSection.getLongValue(null) == 0;
+    }
+
+    /**
+     * Tests the integer value helpers.
+     */
+    @Test
+    public void testIntegers() {
+        for(int i = 0; i < 10; i++) {
+            assert ConfigurationSection.getIntegerValue(Integer.toString(i)) == i;
+            assert ConfigurationSection.getValue(i).equals(Integer.toString(i));
+        }
+
+        assert ConfigurationSection.getIntegerValue(null) == 0;
+    }
+    
+    /**
+     * Tests the double value helpers.
+     */
+    @Test
+    public void testDoubles() {
+        for(int i = 0; i < 10; i++) {
+            assert ConfigurationSection.getDoubleValue(i + ".5") == (i + 0.5d);
+            assert ConfigurationSection.getValue((i + 0.5d)).equals(i + ".5");
+        }
+
+        assert ConfigurationSection.getDoubleValue(null) == 0f;
+    }
+
+    /**
+     * Tests the float value helpers.
+     */
+    @Test
+    public void testFloats() {
+        for(int i = 0; i < 10; i++) {
+            assert ConfigurationSection.getFloatValue(i + ".5") == (i + 0.5f);
+            assert ConfigurationSection.getValue((i + 0.5f)).equals(i + ".5");
+        }
+
+        assert ConfigurationSection.getFloatValue(null) == 0f;
+    }
+
+    /**
+     * Tests the boolean value helpers.
+     */
+    @Test
+    public void testBooleans() {
+        assert ConfigurationSection.getBooleanValue("true");
+        assert ConfigurationSection.getValue(true).equals("true");
+
+        assert !ConfigurationSection.getBooleanValue("false");
+        assert !ConfigurationSection.getBooleanValue("!@#");
+        assert !ConfigurationSection.getBooleanValue("");
+        assert ConfigurationSection.getValue(false).equals("false");
+
+        assert !ConfigurationSection.getBooleanValue(null);
+    }
+
+
+
+    // - Section test --------------------------------------------------------------------------------------------------
+    // -----------------------------------------------------------------------------------------------------------------
+    /**
+     * Tests various section related method.
+     */
+    @Test
+    public void testSections() {
+        ConfigurationSection section = new ConfigurationSection();
+
+        // Makes sure we can add a section.
+        ConfigurationSection buffer = section.addSection("sect");
+        assert buffer != null;
+        assert section.hasSections();
+
+        // Makes sure that adding the same section twice yields the same instance.
+        assert section.addSection("sect") == buffer;
+        assert section.hasSections();
+
+        // Makes sure we can remove a section by name.
+        assert section.removeSection("sect") == buffer;
+        assert section.getSection("sect") == null;
+        assert !section.hasSections();
+
+        // Makes sure we can remove a section by value.
+        buffer = section.addSection("sect");
+        assert section.removeSection(buffer);
+        assert buffer.getSection("sect") == null;
+        assert !section.hasSections();
+        assert !section.removeSection(buffer);
+    }
+
+    /**
+     * Utility method for {@link #testSectionNames()}.
+     * @param section section to explore.
+     * @param count   number of expected section names.
+     */
+    private void assertSectionNames(ConfigurationSection section, int count) {
+        // No expected variables, make sure that the section reflects that.
+        if(count == 0) {
+            assert !section.hasSections();
+            assert section.isEmpty();
+            assert section.sectionNames().isEmpty();
+        }
+
+        // Makes sure that the section contains exactly sect1, sect2..., sect<count>.
+        // We have to go through a set here: the order in which we'll iterate over the variable names is unreliable.
+        else {
+            assert section.hasSections();
+            assert !section.isEmpty();
+
+            // Populates a set will all the expected variable names.
+            expectedNames = new HashSet<String>(count);
+            Set<String> expectedNames = new HashSet<String>(count);
+            Set<String> expectedNames = new HashSet<>(count);
+            for(int i = 0; i < count; i++)
+                expectedNames.add("sect" + i);
+
+            // Makes sure that we can remove all of the section's sub-sections, and that none remains afterward.
+            Set<String> names = section.sectionNames();
+            for (String name : names) {
+                assert expectedNames.remove(name);
+            }
+
+            assert expectedNames.isEmpty();
+        }
+    }
+
+    @Test
+    public void testSectionNames() {
+        ConfigurationSection section = new ConfigurationSection();
+
+        // create 10 variables.
+        ConfigurationSection buffer = null;
+        for(int i = 0; i < 10; i++)
+            buffer = section.addSection("sect" + i);
+        assertSectionNames(section, 10);
+
+        // Removes the last section by value, makes sure we're in a coherent state.
+        assert section.removeSection(buffer);
+        assertSectionNames(section, 9);
+
+        // Removes the last section by name, makes sure we're in a coherent state.
+        assert section.removeSection("sect8") != null;
+        assertSectionNames(section, 8);
+
+        for(int i = 0; i < 8; i++)
+            assert section.removeSection("sect" + i) != null;
+        assertSectionNames(section, 0);
+    }
+}
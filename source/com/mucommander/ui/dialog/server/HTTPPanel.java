/*
 * This file is part of muCommander, http://www.mucommander.com
 * Copyright (C) 2002-2009 Maxence Bernard
 *
 * muCommander is free software; you can redistribute it and/or modify
 * it under the terms of the GNU General Public License as published by
 * the Free Software Foundation; either version 3 of the License, or
 * (at your option) any later version.
 *
 * muCommander is distributed in the hope that it will be useful,
 * but WITHOUT ANY WARRANTY; without even the implied warranty of
 * MERCHANTABILITY or FITNESS FOR A PARTICULAR PURPOSE.  See the
 * GNU General Public License for more details.
 *
 * You should have received a copy of the GNU General Public License
 * along with this program.  If not, see <http://www.gnu.org/licenses/>.
 */


package com.mucommander.ui.dialog.server;

import com.mucommander.auth.Credentials;
import com.mucommander.file.FileProtocols;
import com.mucommander.file.FileURL;
import com.mucommander.text.Translator;
import com.mucommander.ui.main.MainFrame;

import javax.swing.*;
import java.net.MalformedURLException;
import java.text.ParseException;


/**
 * This ServerPanel helps initiate HTTP connections. 
 *
 * @author Maxence Bernard
 */
public class HTTPPanel extends ServerPanel {

    private JTextField urlField;
    private JTextField usernameField;
    private JPasswordField passwordField;

    private static String lastURL = "http://";
    private static String lastUsername = "";
    // Not static so that it is not saved (for security reasons)
    private String lastPassword = "";

	
    HTTPPanel(ServerConnectDialog dialog, MainFrame mainFrame) {
        super(dialog, mainFrame);

        // Webserver (URL) field
        urlField = new JTextField(lastURL);
        urlField.selectAll();
        addTextFieldListeners(urlField, true);
        addRow(Translator.get("server_connect_dialog.http_url"), urlField, 20);

         // HTTP Basic authentication fields
        addRow(new JLabel(Translator.get("http_connect.basic_authentication")), 10);

        // Username field
        usernameField = new JTextField(lastUsername);
        usernameField.selectAll();
        addTextFieldListeners(usernameField, false);
        addRow(Translator.get("server_connect_dialog.username"), usernameField, 5);

        // Password field
        passwordField = new JPasswordField(lastPassword);
        addTextFieldListeners(passwordField, false);
        addRow(Translator.get("password"), passwordField, 0);
    }


    private void updateValues() {
        lastURL = urlField.getText();
        lastUsername = usernameField.getText();
        lastPassword = new String(passwordField.getPassword());
    }


    ////////////////////////////////
    // ServerPanel implementation //
    ////////////////////////////////
	
    FileURL getServerURL() throws MalformedURLException {
        updateValues();
        
        if(!(lastURL.toLowerCase().startsWith(FileProtocols.HTTP+"://") || lastURL.toLowerCase().startsWith(FileProtocols.HTTPS+"://")))
            lastURL = FileProtocols.HTTP+"://"+lastURL;

        FileURL fileURL = FileURL.getFileURL(lastURL);

        fileURL.setCredentials(new Credentials(lastUsername, lastPassword));

        return fileURL;
    }
	
    boolean usesCredentials() {
        return true;
    }

    public void dialogValidated() {
<<<<<<< HEAD
        // Commits the current spinner value in case it was being edited and 'enter' was pressed
        // (the spinner value would otherwise not be committed)
        try { portSpinner.commitEdit(); }
        catch(ParseException e) { }

=======
>>>>>>> 37df552a
        updateValues();
    }

}<|MERGE_RESOLUTION|>--- conflicted
+++ resolved
@@ -101,14 +101,6 @@
     }
 
     public void dialogValidated() {
-<<<<<<< HEAD
-        // Commits the current spinner value in case it was being edited and 'enter' was pressed
-        // (the spinner value would otherwise not be committed)
-        try { portSpinner.commitEdit(); }
-        catch(ParseException e) { }
-
-=======
->>>>>>> 37df552a
         updateValues();
     }
 

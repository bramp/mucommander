--- conflicted
+++ resolved
@@ -84,12 +84,8 @@
                 	else {
 						// Stop the active showing-thread to prevent suggestions-popup 
                     	// opening after the operation was initiated.
-<<<<<<< HEAD
-                    	showingThread.done();
-=======
                     	if(showingThread!=null)
                             showingThread.done();
->>>>>>> 37df552a
 					
                 		autocompletedtextComp.OnEnterPressed(keyEvent);
 					}

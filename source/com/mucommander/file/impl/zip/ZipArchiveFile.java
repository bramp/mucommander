--- conflicted
+++ resolved
@@ -209,11 +209,7 @@
     // AbstractRWArchiveFile implementation //
     //////////////////////////////////////////
 
-<<<<<<< HEAD
-    public synchronized OutputStream addEntry(ArchiveEntry entry) throws IOException {
-=======
     public synchronized OutputStream addEntry(final ArchiveEntry entry) throws IOException {
->>>>>>> dca7f7f2
         checkZipFile();
 
         final ZipEntry zipEntry = createZipEntry(entry);
@@ -246,19 +242,12 @@
     }
 
     public synchronized void deleteEntry(ArchiveEntry entry) throws IOException {
-<<<<<<< HEAD
-        // Most of the time, the given ArchiveEntry will be a ZipEntry. However, in some rare cases, it can be a
-        // SimpleArchiveEntry for directory entries that have been created in the entries tree but don't exist in the
-        // Zip file. That is the case when a file entry exists in the Zip file but has no directory entry for the parent.
-        if(entry instanceof ZipEntry) {
-=======
         ZipEntry zipEntry = (com.mucommander.file.impl.zip.provider.ZipEntry)entry.getEntryObject();
 
         // Most of the time, the ZipEntry will not be null. However, it can be null in some rare cases, when directory
         // entries have been created in the entries tree but don't exist in the Zip file.
         // That is the case when a file entry exists in the Zip file but has no directory entry for the parent.
         if(zipEntry!=null) {
->>>>>>> dca7f7f2
             // Entry exists physically in the zip file
 
             checkZipFile();

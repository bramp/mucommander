--- conflicted
+++ resolved
@@ -1,57 +1,53 @@
-*.class
-
-# Package Files #
-*.war
-*.ear
-tmp/*
-dist/*
-reports/*
-out/*
-.svn/*
-.idea/*
-/bin/
-.idea/
-docs/
-.idea/workspace.xml
-target/
-.settings/
-.idea/
-.classpath
-.project
-<<<<<<< HEAD
-test-output/
-.DS_Store
-=======
-# Generated Directories
-tmp
-lib
-reports
-dist
-build
-.gradle
-bin
-.settings
-
-# Generated Files
-*class
-*log
-ivy*jar
-
-
-
-
-
-.idea
-/bin
-*.iml
-
-
-# Covers JetBrains IDEs: IntelliJ, RubyMine, PhpStorm, AppCode, PyCharm
-*.iml
-## Directory-based project format:
-.idea/
-# IntelliJ
-out/
-
-
->>>>>>> 21d19be7
+*.class
+
+# Package Files #
+*.war
+*.ear
+tmp/*
+dist/*
+reports/*
+out/*
+.svn/*
+.idea/*
+/bin/
+.idea/
+docs/
+.idea/workspace.xml
+target/
+.settings/
+.idea/
+.classpath
+.project
+# Generated Directories
+tmp
+lib
+reports
+dist
+build
+.gradle
+bin
+.settings
+
+# Generated Files
+*class
+*log
+ivy*jar
+
+
+
+
+
+.idea
+/bin
+*.iml
+
+
+# Covers JetBrains IDEs: IntelliJ, RubyMine, PhpStorm, AppCode, PyCharm
+*.iml
+## Directory-based project format:
+.idea/
+# IntelliJ
+out/
+
+test-output/
+.DS_Store
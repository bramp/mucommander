--- conflicted
+++ resolved
@@ -1,31 +1,27 @@
-# Generated Directories
-tmp
-lib
-reports
-dist
-build
-.gradle
-bin
-.settings
-
-# Generated Files
-*class
-*log
-ivy*jar
-.classpath
-.project
-<<<<<<< HEAD
-
-/bin
-
-# Covers JetBrains IDEs: IntelliJ, RubyMine, PhpStorm, AppCode, PyCharm
-*.iml
-## Directory-based project format:
-.idea/
-# IntelliJ
-out/
-=======
-.idea
-/bin
-*.iml
->>>>>>> 66c3e033
+# Generated Directories
+tmp
+lib
+reports
+dist
+build
+.gradle
+bin
+.settings
+
+# Generated Files
+*class
+*log
+ivy*jar
+.classpath
+.project
+.idea
+/bin
+*.iml
+
+
+# Covers JetBrains IDEs: IntelliJ, RubyMine, PhpStorm, AppCode, PyCharm
+*.iml
+## Directory-based project format:
+.idea/
+# IntelliJ
+out/